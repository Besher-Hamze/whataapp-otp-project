--- conflicted
+++ resolved
@@ -1,17 +1,4 @@
-<<<<<<< HEAD
-import {
-  Controller,
-  Get,
-  Post,
-  Body,
-  Patch,
-  Param,
-  Delete,
-  Put,
-} from '@nestjs/common';
-=======
-import { Controller, Get, Post, Body, Patch, Param, Delete, Put, UseGuards } from '@nestjs/common';
->>>>>>> 016e9b42
+import { Controller, Get, Post, Body, Patch, Param, Delete, Put } from '@nestjs/common';
 import { AccountsService } from './accounts.service';
 import { CreateAccountDto } from './dto/create-account.dto';
 import { UpdateAccountDto } from './dto/update-account.dto';
