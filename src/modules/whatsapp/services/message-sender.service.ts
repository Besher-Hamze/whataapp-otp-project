--- conflicted
+++ resolved
@@ -63,7 +63,7 @@
       throw new HttpException('Already sending messages from this account. Please wait.', HttpStatus.TOO_MANY_REQUESTS);
     }
 
-     // ✅ Check user's message limit here
+    // ✅ Check user's message limit here
     const user = await this.userModel.findById(userId);
 
     if (!user || !user.subscription) {
@@ -148,7 +148,7 @@
       throw new HttpException('Already sending messages from this account. Please wait.', HttpStatus.TOO_MANY_REQUESTS);
     }
 
-     // ✅ Check user's message limit here
+    // ✅ Check user's message limit here
     const user = await this.userModel.findById(userId);
 
     if (!user || !user.subscription) {
@@ -392,12 +392,7 @@
       this.logger.debug(`📦 Processing file batch ${currentBatch}/${totalBatches} (${batch.length} recipients)`);
 
       const batchPromises = batch.map(async (recipient) => {
-<<<<<<< HEAD
-        const UniqContent = `عزيزي صاحب الرقم ${recipient}:\n ${caption}  `;
-        return await this.sendSingleFileMessage(clientState, recipient, media, UniqContent, mimeType);
-=======
-        return await this.sendSingleFileMessage(clientState, recipient, media, caption, mimeType, userId);
->>>>>>> 72de7b38
+        return await this.sendSingleFileMessage(clientState, recipient, media, caption, mimeType);
       });
 
       const batchResults = await Promise.allSettled(batchPromises);
