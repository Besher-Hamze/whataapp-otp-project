--- conflicted
+++ resolved
@@ -12,26 +12,12 @@
 import { WhatsAppService } from './whatsapp.service';
 
 @WebSocketGateway({
-<<<<<<< HEAD
   cors: { origin: '*' },
   path: '/whatsapp/start',
 })
 export class WhatsAppGateway {
   @WebSocketServer() server: Server
-  private logger: Logger = new Logger('WhatsAppGateway');
   private clientIdMap: Map<string, string> = new Map(); // Maps socket.id to WhatsApp clientId
-=======
-  cors: {
-    origin: '*',
-  },
-  namespace: '/whatsapp/start',
-})
-export class WhatsAppGateway
-  implements OnGatewayConnection, OnGatewayDisconnect
-{
-  @WebSocketServer()
-  server: Server;
->>>>>>> 7ac8042a
 
   constructor(private readonly whatsappService: WhatsAppService) {}
 
@@ -44,26 +30,12 @@
     this.whatsappService.disconnectClient(client.id);
   }
 
-<<<<<<< HEAD
   @SubscribeMessage('init')
-  async handleStartSession(client: Socket) {
-    this.logger.log(`Starting WhatsApp session for client: ${client.id}`);
-    const { clientId } = await this.whatsappService.startSession(client.id, (event, data) => {
-      if (this.clientIdMap.has(client.id)) {
-        client.emit(event, data); // Emit to the specific client
-      }
-    });
-    this.clientIdMap.set(client.id, clientId);
-    return { clientId };
-  }
-=======
-  @SubscribeMessage('start-session')
   async handleStartSession(@MessageBody() data: any, client: Socket) {
     const socketClientId = client.id;
     const emit = (event: string, payload: any) => {
       client.emit(event, payload);
     };
->>>>>>> 7ac8042a
 
     const session = await this.whatsappService.startSession(
       socketClientId,
