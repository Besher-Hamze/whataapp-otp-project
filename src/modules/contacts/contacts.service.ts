import {
  ConflictException,
  Injectable,
  Logger,
  NotFoundException,
} from '@nestjs/common';
import { CreateContactDto } from './dto/create-contact.dto';
import { UpdateContactDto } from './dto/update-contact.dto';
import { InjectModel } from '@nestjs/mongoose';
import { Contact, ContactDocument } from './schema/contacts.schema';
import { Model, Types } from 'mongoose';
import { PhoneService } from '../phone/phone.service';

@Injectable()
export class ContactsService {
  private readonly logger = new Logger(ContactsService.name);

  constructor(
    @InjectModel(Contact.name) private contactModel: Model<ContactDocument>,
    private readonly phoneService: PhoneService,
  ) { }

  /**
   * Create a new contact
   * @param createContactDto Contact data
   * @param accountId account ID who owns the contact
   * @returns Created contact
   */
  async create(createContactDto: CreateContactDto, accountId: string) {
    // Check if contact with same phone number already exists for this account
    const existingContact = await this.contactModel.findOne({
      phone_number: createContactDto.phone_number,
      account: accountId,
    });

    if (existingContact) {
      return existingContact;
    }

    try {
      // Format the phone number to ensure consistency
      const formattedPhoneNumber = this.formatPhoneNumber(createContactDto.phone_number);

      // Create the contact with account association
      const newContact = await this.contactModel.create({
        ...createContactDto,
        phone_number: formattedPhoneNumber,
        account: accountId,
        created_at: new Date(),
        updated_at: new Date(),
      });

      // Register the phone number in the phone service if not already exists
      const existsInPhone = await this.phoneService.findByNumber(formattedPhoneNumber);
      if (!existsInPhone) {
        await this.phoneService.create({
          number: formattedPhoneNumber,
          account: accountId
        });
      }

      this.logger.log(`Created new contact: ${newContact.name} (${formattedPhoneNumber}) for account ${accountId}`);
      return newContact;
    } catch (error) {
      this.logger.error(`Failed to create contact: ${error.message}`, error.stack);
      throw error;
    }
  }

  /**
   * Format phone number to ensure consistency (remove spaces, ensure includes country code)
   * @param phoneNumber Raw phone number
   * @returns Formatted phone number
   */
  private formatPhoneNumber(phoneNumber: string): string {
    // Remove any non-digit characters except the plus sign
    let formatted = phoneNumber.replace(/[^\d+]/g, '');

    // Ensure number starts with + if it's an international format
    if (!formatted.startsWith('+') && formatted.length > 10) {
      formatted = '+' + formatted;
    }

    return formatted;
  }

  /**
   * Find contact by phone number
   * @param phoneNumber Phone number to search for
   * @param accountId account ID who owns the contact
   * @returns Contact if found, null otherwise
   */
  async findByPhoneNumber(phoneNumber: string, accountId: string): Promise<ContactDocument | null> {
    const formatted = this.formatPhoneNumber(phoneNumber);
    return this.contactModel.findOne({
      phone_number: formatted,
      account: accountId
    }).exec();
  }

  /**
   * Get all contacts for a specific account
   * @param accountId account ID who owns the contacts
   * @param search Optional search term for filtering
   * @param skip Number of records to skip for pagination
   * @param limit Maximum number of records to return
   * @returns Array of contacts
   */
  async findAllContacts(
    accountId: string,
  ): Promise<{ contacts: ContactDocument[], total: number }> {
    // Build query based on account ID and optional search term
    const query: any = { account: accountId };

<<<<<<< HEAD


=======
>>>>>>> d88d4aaa
    // Get total count for pagination
    const total = await this.contactModel.countDocuments(query);

    // Get paginated results
    const contacts = await this.contactModel.find(query)
<<<<<<< HEAD
      .sort({ name: 1 }) // Sort by name
      // .skip(skip)
      // .limit(limit)
=======
>>>>>>> d88d4aaa
      .populate('groups', 'name') // Include group names
      .exec();

    return { contacts, total };
  }

  /**
   * Find contact by ID
   * @param id Contact ID
   * @param accountId account ID who owns the contact
   * @returns Contact if found
   */
  async findContactById(id: string, accountId: string): Promise<ContactDocument> {
    try {
      const contact = await this.contactModel.findOne({
        _id: id,
        account: accountId
      })
        .populate('groups', 'name')
        .exec();

      if (!contact) {
        throw new NotFoundException(`Contact with ID "${id}" not found or does not belong to account`);
      }

      return contact;
    } catch (error) {
      if (error.name === 'CastError') {
        throw new NotFoundException(`Invalid Contact ID "${id}"`);
      }
      throw error;
    }
  }

  /**
   * Add a group to multiple contacts
   * @param contactIds Array of contact IDs
   * @param groupId Group ID to add
   * @param accountId account ID who owns the contacts
   */
  async addGroupToContacts(
    contactIds: Types.ObjectId[],
    groupId: Types.ObjectId,
    accountId: string
  ) {
    // Only update contacts belonging to this account
    const result = await this.contactModel.updateMany(
      {
        _id: { $in: contactIds },
        account: new Types.ObjectId(accountId),  // Make sure this is ObjectId, not string
      },
      { $addToSet: { groups: groupId } },
    );
    this.logger.log(`Contact IDs to update: ${contactIds.map(id => id.toString())}`);

    this.logger.log(`Added group ${groupId} to ${result.modifiedCount} contacts`);
    return { modifiedCount: result.modifiedCount };
  }

  /**
   * Remove a group from multiple contacts
   * @param contactIds Array of contact IDs 
   * @param groupId Group ID to remove
   * @param accountId account ID who owns the contacts
   */
  async removeGroupFromContacts(
    contactIds: Types.ObjectId[],
    groupId: Types.ObjectId,
    accountId: string
  ) {
    const result = await this.contactModel.updateMany(
      {
        _id: { $in: contactIds },
        account: accountId
      },
      { $pull: { groups: groupId } },
    );

    this.logger.log(`Removed group ${groupId} from ${result.modifiedCount} contacts`);
    return { modifiedCount: result.modifiedCount };
  }

  /**
   * Update a contact
   * @param id Contact ID
   * @param updateContactDto Update data
   * @param accountId account ID who owns the contact
   * @returns Updated contact
   */
  async updateContact(
    id: string,
    updateContactDto: UpdateContactDto,
    accountId: string
  ): Promise<any> {
    // Check if contact exists and belongs to this account
    const existingContact = await this.contactModel.findOne({
      _id: id,
      account: accountId
    }).exec();

    if (!existingContact) {
      throw new NotFoundException(`Contact with ID "${id}" not found or does not belong to account`);
    }

    // If updating phone number, check for duplicates
    if (updateContactDto.phone_number) {
      const formattedPhoneNumber = this.formatPhoneNumber(updateContactDto.phone_number);

      const duplicateContact = await this.contactModel.findOne({
        phone_number: formattedPhoneNumber,
        account: accountId,
        _id: { $ne: id },
      });

      if (duplicateContact) {
        throw new ConflictException('Another contact with this phone number already exists');
      }

      // Update the formatted phone number
      updateContactDto.phone_number = formattedPhoneNumber;
    }

    const updatedContact = await this.contactModel.findByIdAndUpdate(
      id,
      {
        ...updateContactDto,
        updated_at: new Date(),
      },
      { new: true },
    ).populate('groups', 'name');

    this.logger.log(`Updated contact ${id} for account ${accountId}`);
    return updatedContact;
  }

  /**
   * Find contacts by group ID
   * @param groupId Group ID
   * @param accountId account ID who owns the contacts
   * @returns Contacts in the group
   */
  async findByGroupId(groupId: string, accountId: string): Promise<ContactDocument[]> {
    return this.contactModel.find({
      groups: groupId,
      account: accountId
    }).exec();
  }

  /**
   * Add tags to contacts
   * @param contactIds Array of contact IDs
   * @param tags Array of tags to add
   * @param accountId account ID who owns the contacts
   */
  async addTagsToContacts(
    contactIds: string[],
    tags: string[],
    accountId: string
  ) {
    const result = await this.contactModel.updateMany(
      {
        _id: { $in: contactIds.map(id => new Types.ObjectId(id)) },
        account: accountId
      },
      { $addToSet: { tags: { $each: tags } } },
    );

    this.logger.log(`Added tags ${tags.join(', ')} to ${result.modifiedCount} contacts`);
    return { modifiedCount: result.modifiedCount };
  }

  /**
   * Remove tags from contacts
   * @param contactIds Array of contact IDs
   * @param tags Array of tags to remove
   * @param accountId account ID who owns the contacts
   */
  async removeTagsFromContacts(
    contactIds: string[],
    tags: string[],
    accountId: string
  ) {
    const result = await this.contactModel.updateMany(
      {
        _id: { $in: contactIds.map(id => new Types.ObjectId(id)) },
        account: accountId
      },
      { $pull: { tags: { $in: tags } } },
    );

    this.logger.log(`Removed tags ${tags.join(', ')} from ${result.modifiedCount} contacts`);
    return { modifiedCount: result.modifiedCount };
  }

  /**
   * Find contacts by tags
   * @param tags Array of tags to search for
   * @param accountId account ID who owns the contacts
   * @returns Contacts with matching tags
   */
  async findByTags(tags: string[], accountId: string): Promise<ContactDocument[]> {
    return this.contactModel.find({
      tags: { $all: tags },
      account: accountId
    }).exec();
  }

  /**
   * Delete a contact
   * @param id Contact ID
   * @param accountId account ID who owns the contact
   */
  async deleteContact(id: string, accountId: string): Promise<void> {
    const result = await this.contactModel.deleteOne({
      _id: id,
      account: accountId
    });

    if (result.deletedCount === 0) {
      throw new NotFoundException(`Contact with ID "${id}" not found or does not belong to account`);
    }

    this.logger.log(`Deleted contact ${id} for account ${accountId}`);
  }

  /**
   * Bulk import contacts
   * @param contacts Array of contacts to import
   * @param accountId account ID who will own the contacts
   * @returns Import results
   */
  async bulkImport(contacts: CreateContactDto[], accountId: string): Promise<{
    imported: number;
    duplicates: number;
    errors: { index: number; error: string }[];
  }> {
    let imported = 0;
    let duplicates = 0;
    const errors: { index: number; error: string }[] = [];

    this.logger.log(`Starting bulk import of ${contacts.length} contacts for account ${accountId}`);

    // Process contacts in batch
    for (let i = 0; i < contacts.length; i++) {
      try {
        const contact = contacts[i];

        // Format phone number
        const formattedPhoneNumber = this.formatPhoneNumber(contact.phone_number);

        // Check for duplicate
        const existingContact = await this.contactModel.findOne({
          phone_number: formattedPhoneNumber,
          account: accountId,
        });

        if (existingContact) {
          duplicates++;
          continue;
        }

        // Create new contact
        await this.contactModel.create({
          ...contact,
          phone_number: formattedPhoneNumber,
          account: accountId,
          created_at: new Date(),
          updated_at: new Date(),
        });

        imported++;
      } catch (error) {
        errors.push({ index: i, error: error.message });
      }
    }

    this.logger.log(`Completed bulk import: ${imported} imported, ${duplicates} duplicates, ${errors.length} errors`);

    return { imported, duplicates, errors };
  }
}<|MERGE_RESOLUTION|>--- conflicted
+++ resolved
@@ -112,22 +112,11 @@
     // Build query based on account ID and optional search term
     const query: any = { account: accountId };
 
-<<<<<<< HEAD
-
-
-=======
->>>>>>> d88d4aaa
     // Get total count for pagination
     const total = await this.contactModel.countDocuments(query);
 
     // Get paginated results
     const contacts = await this.contactModel.find(query)
-<<<<<<< HEAD
-      .sort({ name: 1 }) // Sort by name
-      // .skip(skip)
-      // .limit(limit)
-=======
->>>>>>> d88d4aaa
       .populate('groups', 'name') // Include group names
       .exec();
 
