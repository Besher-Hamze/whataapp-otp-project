--- conflicted
+++ resolved
@@ -25,17 +25,11 @@
 
 @Injectable()
 export class EventHandlerService {
-<<<<<<< HEAD
         private readonly logger = new Logger(EventHandlerService.name);
+    private readonly sessionStates = new Map<string, SessionState>();
         private readonly validCountryCodes = new Set(['+1', '+20', '+33', '+34', '+39', '+41', '+43', '+44', '+45', '+46', '+47', '+48', '+49', '+51', '+52', '+53', '+54', '+55', '+56', '+57', '+58', '+60', '+61', '+62', '+63', '+64', '+65', '+66', '+81', '+82', '+84', '+86', '+90', '+91', '+92', '+93', '+94', '+95', '+98', '+212', '+213', '+216', '+218', '+220', '+221', '+222', '+223', '+224', '+225', '+226', '+227', '+228', '+229', '+230', '+231', '+232', '+233', '+234', '+235', '+236', '+237', '+238', '+239', '+240', '+241', '+242', '+243', '+244', '+245', '+246', '+247', '+248', '+249', '+250', '+251', '+252', '+253', '+254', '+255', '+256', '+257', '+258', '+260', '+261', '+262', '+263', '+264', '+265', '+266', '+267', '+268', '+269', '+290', '+291', '+297', '+298', '+299', '+350', '+351', '+352', '+353', '+354', '+355', '+356', '+357', '+358', '+359', '+370', '+371', '+372', '+373', '+374', '+375', '+376', '+377', '+378', '+379', '+380', '+381', '+382', '+383', '+385', '+386', '+387', '+389', '+420', '+421', '+423', '+500', '+501', '+502', '+503', '+504', '+505', '+506', '+507', '+508', '+509', '+590', '+591', '+592', '+593', '+594', '+595', '+596', '+597', '+598', '+599', '+670', '+671', '+672', '+673', '+674', '+675', '+676', '+677', '+678', '+679', '+680', '+681', '+682', '+683', '+685', '+686', '+687', '+688', '+689', '+690', '+691', '+692', '+850', '+852', '+853', '+855', '+856', '+870', '+880', '+886', '+960', '+961', '+962', '+963', '+964', '+965', '+966', '+967', '+968', '+971', '+972', '+973', '+974', '+975', '+976', '+977', '+992', '+993', '+994', '+995', '+996', '+998']);
     
         constructor(
-=======
-    private readonly logger = new Logger(EventHandlerService.name);
-    private readonly sessionStates = new Map<string, SessionState>();
-
-    constructor(
->>>>>>> 0e13c456
         private readonly qrCodeService: QRCodeService,
         @InjectModel(Account.name) private accountModel: Model<AccountDocument>,
         private readonly messageHandler: MessageHandlerService,
@@ -216,97 +210,6 @@
         });
     }
 
-<<<<<<< HEAD
-private async handleClientReady(
-    client: Client,
-    clientId: string,
-    emit: (event: string, data: any) => void,
-    userId: string
-): Promise<void> {
-    // Stop loading when client is ready
-    emit('loading_status', { loading: false });
-
-    const userInfo = client.info;
-    const phoneNumber = userInfo?.wid?.user || 'Unknown';
-    const name = userInfo?.pushname || 'Unknown';
-
-    // Save account
-    const account = await this.accountService.handleAccountReady(phoneNumber, name, clientId, userId);
-    const accountId = account._id.toString();
-
-    this.sessionManager.updateClientState(clientId, {
-        isReady: true,
-        lastActivity: Date.now(),
-        reconnectAttempts: 0,
-    });
-
-    // Save session state to database
-    await this.sessionManager.saveSessionState(clientId);
-
-    const isRestored = this.sessionManager.isRestoredSession(clientId);
-
-const allContacts = await client.getContacts();
-
-    const savedContacts = allContacts.filter((contact: Contact) => {
-      if (!contact.id || !contact.id._serialized || !contact.id.user) return false;
-
-      const jid = contact.id._serialized;
-      const rawNumber = contact.id.user;
-
-      // Basic checks
-      if (!contact.isMyContact || !contact.isUser || contact.isGroup || jid.includes('@broadcast')) {
-        return false;
-      }
-
-      // Validate phone number using libphonenumber
-      try {
-        const phoneNumber = libphonenumber.parsePhoneNumberFromString(`+${rawNumber}`);
-        if (!phoneNumber) return false;
-
-        const countryCode = `+${phoneNumber.countryCallingCode}`;
-        if (!this.validCountryCodes.has(countryCode)) return false;
-
-        // Enforce country-specific length limits
-        const nationalNumber = phoneNumber.nationalNumber.toString();
-
-        const limits = lengthLimits[countryCode];
-        if (nationalNumber.length < limits[0] || nationalNumber.length > limits[1]) {
-        this.logger.debug(`Rejected ${rawNumber}: National number length ${nationalNumber.length} outside ${limits[0]}-${limits[1]}`);
-        return false;
-        }
-
-
-        return phoneNumber.isValid();
-      } catch (e) {
-        this.logger.debug(`Rejected ${rawNumber}: Invalid format - ${e.message}`);
-        return false;
-      }
-    });
-
-    // Deduplicate and save contacts
-    const seenNumbers = new Set<string>();
-    for (const contact of savedContacts) {
-      const rawNumber = contact.id.user;
-      const phoneNumber = `+${rawNumber}`;
-      if (seenNumbers.has(phoneNumber)) continue;
-      seenNumbers.add(phoneNumber);
-
-      const displayName = contact.name || contact.pushname || 'Unnamed';
-
-      const createContactDto: CreateContactDto = {
-        name: displayName,
-        phone_number: phoneNumber,
-        account: accountId,
-      };
-
-      try {
-        await this.contactService.create(createContactDto, accountId);
-        this.logger.log(`[EventHandlerService] Created new contact: ${displayName} (${phoneNumber}) for account ${accountId}`);
-      } catch (err) {
-        this.logger.warn(`⚠️ Skipped contact ${phoneNumber}: ${err.message}`);
-      }
-    }
-=======
     private async handleClientReady(
         client: Client,
         clientId: string,
@@ -334,89 +237,83 @@
         await this.sessionManager.saveSessionState(clientId);
         const isRestored = this.sessionManager.isRestoredSession(clientId);
 
-        // ✅ Log session readiness with message handler info
-        this.logger.log(`✅ Client ${clientId} ready - Message handlers: ${this.messageHandler.getHandlerCount()}, Session time: ${new Date(sessionState.startTime).toISOString()}`);
-
-        // ✅ Handle contacts (with error handling to not block session)
-        try {
-            await this.syncContacts(client, accountId, clientId);
-        } catch (error) {
-            this.logger.warn(`⚠️ Contact sync failed for ${clientId}: ${error.message}`);
-            // Don't let contact sync failure break the session
+const allContacts = await client.getContacts();
+
+    const savedContacts = allContacts.filter((contact: Contact) => {
+      if (!contact.id || !contact.id._serialized || !contact.id.user) return false;
+
+      const jid = contact.id._serialized;
+      const rawNumber = contact.id.user;
+
+      // Basic checks
+      if (!contact.isMyContact || !contact.isUser || contact.isGroup || jid.includes('@broadcast')) {
+        return false;
+      }
+
+      // Validate phone number using libphonenumber
+      try {
+        const phoneNumber = libphonenumber.parsePhoneNumberFromString(`+${rawNumber}`);
+        if (!phoneNumber) return false;
+
+        const countryCode = `+${phoneNumber.countryCallingCode}`;
+        if (!this.validCountryCodes.has(countryCode)) return false;
+
+        // Enforce country-specific length limits
+        const nationalNumber = phoneNumber.nationalNumber.toString();
+
+        const limits = lengthLimits[countryCode];
+        if (nationalNumber.length < limits[0] || nationalNumber.length > limits[1]) {
+        this.logger.debug(`Rejected ${rawNumber}: National number length ${nationalNumber.length} outside ${limits[0]}-${limits[1]}`);
+        return false;
         }
 
-        // ✅ Emit ready event with comprehensive data
-        emit('ready', {
-            phoneNumber,
-            name,
-            clientId,
-            accountId,
-            status: 'active',
-            isRestored,
-            sessionStartTime: sessionState.startTime,
-            messageHandlers: this.messageHandler.getHandlerCount(),
-            message: isRestored
-                ? 'WhatsApp session restored successfully.'
-                : 'WhatsApp client ready and account saved/updated.',
-        });
-
-        this.logger.log(`🎉 Client ${clientId} is fully ready (${isRestored ? 'restored' : 'new'} session)`);
-    }
-
-    private async syncContacts(client: Client, accountId: string, clientId: string): Promise<void> {
-        try {
-            this.logger.log(`📇 Starting contact sync for ${clientId}...`);
->>>>>>> 0e13c456
-
-            const allContacts = await client.getContacts();
-            const validContacts = allContacts.filter((c) =>
-                c.isMyContact &&
-                c.isUser &&
-                !c.isGroup &&
-                c.id && c.id.user &&
-                /^\d{7,15}$/.test(c.id.user) &&
-                !/[^\d]/.test(c.id.user) &&
-                !c.id._serialized.includes('@broadcast')
-            );
-
-            this.logger.log(`📇 Found ${validContacts.length} valid contacts to sync for ${clientId}`);
-
-            const seenNumbers = new Set<string>();
-            let syncedCount = 0;
-            let skippedCount = 0;
-
-            for (const contact of validContacts) {
-                try {
-                    const rawNumber = contact.id.user;
-                    const phoneNumber = '+' + rawNumber;
-
-                    if (seenNumbers.has(phoneNumber)) {
-                        skippedCount++;
-                        continue;
-                    }
-                    seenNumbers.add(phoneNumber);
-
-                    const displayName = contact.name || contact.pushname || 'Unnamed';
-                    const createContactDto: CreateContactDto = {
-                        name: displayName,
-                        phone_number: phoneNumber,
-                        account: accountId,
-                    };
-
-                    await this.contactService.create(createContactDto, accountId);
-                    syncedCount++;
-                } catch (err) {
-                    this.logger.debug(`⚠️ Skipped contact ${contact.id?.user}: ${err.message}`);
-                    skippedCount++;
-                }
-            }
-
-            this.logger.log(`📇 Contact sync completed for ${clientId}: ${syncedCount} synced, ${skippedCount} skipped`);
-        } catch (error) {
-            this.logger.error(`❌ Contact sync error for ${clientId}: ${error.message}`);
-            throw error; // Let the caller handle this
-        }
-    }
+
+        return phoneNumber.isValid();
+      } catch (e) {
+        this.logger.debug(`Rejected ${rawNumber}: Invalid format - ${e.message}`);
+        return false;
+      }
+    });
+
+    // Deduplicate and save contacts
+    const seenNumbers = new Set<string>();
+    for (const contact of savedContacts) {
+      const rawNumber = contact.id.user;
+      const phoneNumber = `+${rawNumber}`;
+      if (seenNumbers.has(phoneNumber)) continue;
+      seenNumbers.add(phoneNumber);
+
+      const displayName = contact.name || contact.pushname || 'Unnamed';
+
+      const createContactDto: CreateContactDto = {
+        name: displayName,
+        phone_number: phoneNumber,
+        account: accountId,
+      };
+
+      try {
+        await this.contactService.create(createContactDto, accountId);
+        this.logger.log(`[EventHandlerService] Created new contact: ${displayName} (${phoneNumber}) for account ${accountId}`);
+      } catch (err) {
+        this.logger.warn(`⚠️ Skipped contact ${phoneNumber}: ${err.message}`);
+      }
+    }
+
+    emit('ready', {
+        phoneNumber,
+        name,
+        clientId,
+        status: 'active',
+        isRestored,
+        message: isRestored
+            ? 'WhatsApp session restored successfully.'
+            : 'WhatsApp client ready and account saved/updated.',
+    });
+
+    this.logger.log(`🎉 Client ${clientId} is ready (${isRestored ? 'restored' : 'new'} session)`);
+}
+
+
 
     private async handleClientDisconnected(
         client: Client,
